// ClaimExtractor - Extracts factual claims from article content using heuristics and semantics
import CONFIG from '../foundation/config.js';

class ClaimExtractor {
  constructor() {
    this.config = CONFIG.claim_extraction;
  }

<<<<<<< HEAD
  /**
   * Main extraction method - extracts all factual claims from article content
   * @param {string} articleContent - Full text of the article
   * @returns {Promise<Array>} Array of claim objects with text, confidence, method, position
   */
  async extractClaims(articleContent) {
    if (!articleContent || articleContent.trim().length < this.config.min_claim_length) {
      return [];
    }

    try {
      // Split article into sentences
      const sentences = this.tokenizeSentences(articleContent);
      console.log(`ClaimExtractor: Split article into ${sentences.length} sentences`);
      
      // Extract and score each potential claim
      const claims = [];
      let currentPosition = 0;

      for (const sentence of sentences) {
        // Find position of sentence in original text
        const position = articleContent.indexOf(sentence, currentPosition);
        currentPosition = position + sentence.length;

        // Score the sentence as a potential claim
        const claimScore = this.scoreClaimCandidate(sentence);

        // If passes threshold, add to results (using lower threshold for sensitivity)
        const sensitivityThreshold = Math.min(this.config.claim_confidence_threshold, 0.15);
        if (claimScore.isClaim && claimScore.confidence >= sensitivityThreshold) {
          claims.push({
            text: sentence.trim(),
            confidence: claimScore.confidence,
            method: "heuristic",
            position: position >= 0 ? position : 0,
            signals: claimScore.signals // Debug info
          });
        }
      }

      console.log(`ClaimExtractor: Found ${claims.length} potential claims`);
      
      // Sort by confidence (highest first) and limit to reasonable number
      claims.sort((a, b) => b.confidence - a.confidence);
      
      // Return top claims (limit to 150 for high sensitivity)
      const topClaims = claims.slice(0, 150);
      console.log(`ClaimExtractor: Returning top ${topClaims.length} claims`);
      
      // Debug: log first few claims
      if (topClaims.length > 0) {
        console.log('ClaimExtractor: Sample claims:', topClaims.slice(0, 3).map(c => ({
          text: c.text.substring(0, 80) + '...',
          confidence: c.confidence.toFixed(2),
          signals: c.signals
        })));
      }
      
      return topClaims;
      
    } catch (error) {
      console.error('ClaimExtractor: Error extracting claims:', error);
      return [];
    }
=======
  getAIClient() {
    if (!this._aiClient) {
      // Lazy initialization - use global aiServerClient instance if available
      if (typeof window !== 'undefined' && window.aiServerClient) {
        console.log('[AI CLIENT] Using global aiServerClient instance');
        this._aiClient = window.aiServerClient;
      } else if (typeof window !== 'undefined' && window.aiClient) {
        console.log('[AI CLIENT] Fallback to global aiClient instance');
        this._aiClient = window.aiClient;
      } else {
        console.error('[AI CLIENT] ❌ AIClient not available in window object');
        throw new Error('AIClient not loaded. Make sure ai-server.js is imported in content.js');
      }
    }
    return this._aiClient;
  }

  async extractClaims(text) {
    logger.log('Starting claim extraction from text length:', text.length);
    console.log('[CLAIM EXTRACTOR] Method:', this.method);
    console.log('[CLAIM EXTRACTOR] Heuristic Threshold:', this.heuristicThreshold);

    // First, try heuristic extraction
    const heuristicClaims = this.extractClaimsHeuristic(text);
    console.log('[CLAIM EXTRACTOR] Heuristic claims found:', heuristicClaims.length);

    if (this.method === 'heuristic') {
      console.log('[CLAIM EXTRACTOR] Using pure heuristic mode - skipping AI');
      return heuristicClaims;
    }

    // For hybrid method, evaluate heuristic confidence
    const heuristicConfidence = this.evaluateHeuristicConfidence(heuristicClaims, text);
    console.log('[CLAIM EXTRACTOR] Heuristic confidence:', heuristicConfidence);

    if (heuristicConfidence >= this.heuristicThreshold) {
      logger.debug('Using heuristic extraction (confidence sufficient)');
      console.log('[CLAIM EXTRACTOR] Heuristic confidence sufficient - not calling AI');
      return heuristicClaims;
    }

    // Fall back to AI extraction if heuristic confidence is too low
    logger.debug('Using AI extraction (heuristic confidence too low)');
    console.log('[CLAIM EXTRACTOR] ⚠️ Heuristic confidence too low - falling back to AI');
    const aiClaims = await this.extractClaimsAI(text);

    // Combine and deduplicate
    return this.combineAndDeduplicateClaims(heuristicClaims, aiClaims);
>>>>>>> e46e6e59
  }

  /**
   * Tokenize text into sentences while respecting abbreviations
   * @param {string} text - Input text
   * @returns {Array<string>} Array of sentences
   */
  tokenizeSentences(text) {
    if (!text) return [];

    // Protect abbreviations by replacing periods with placeholders
    let protectedText = text;
    const abbrevMap = new Map();
    let abbrevIndex = 0;

    this.config.abbreviations.forEach(abbrev => {
      const placeholder = `__ABBREV_${abbrevIndex}__`;
      abbrevMap.set(placeholder, abbrev);
      // Escape special regex characters in abbreviation
      const escapedAbbrev = abbrev.replace(/[.*+?^${}()|[\]\\]/g, '\\$&');
      protectedText = protectedText.replace(new RegExp(escapedAbbrev, 'g'), placeholder);
      abbrevIndex++;
    });

    // More comprehensive sentence splitting - split on:
    // 1. Period/!/?/:/; followed by space (with or without capital letter)
    // 2. Line breaks that might indicate new sentences
    // More permissive pattern to catch more sentences
    const sentencePattern = /([.!?])\s+/g;
    let sentences = [];
    let lastIndex = 0;
    let match;

    while ((match = sentencePattern.exec(protectedText)) !== null) {
      const endIndex = match.index + match[1].length;
      const sentence = protectedText.substring(lastIndex, endIndex);
      sentences.push(sentence.trim());
      lastIndex = sentencePattern.lastIndex;
    }

    // Add the last sentence if there's remaining text
    if (lastIndex < protectedText.length) {
      const lastSentence = protectedText.substring(lastIndex).trim();
      if (lastSentence) {
        sentences.push(lastSentence);
      }
    }

    // Restore abbreviations and clean up
    const result = [];
    for (const sentence of sentences) {
      let restored = sentence;
      abbrevMap.forEach((original, placeholder) => {
        restored = restored.replace(new RegExp(placeholder, 'g'), original);
      });

<<<<<<< HEAD
      const cleaned = restored.trim();
      // More lenient minimum length for sensitivity
      if (cleaned.length >= Math.min(this.config.min_claim_length, 15)) {
        result.push(cleaned);
      }
    }

    // If still no sentences, try even simpler fallback
    if (result.length === 0) {
      // Restore abbreviations in original text
      let restoredText = protectedText;
      abbrevMap.forEach((original, placeholder) => {
        restoredText = restoredText.replace(new RegExp(placeholder, 'g'), original);
      });
      
      // Split on any sentence ending, newlines, or semicolons
      const simpleSplit = restoredText
        .split(/[.!?\n;]+/)
        .map(s => s.trim())
        .filter(s => s.length >= 15);
      return simpleSplit;
    }

    return result;
  }

  /**
   * Score a sentence as a potential factual claim
   * @param {string} sentence - Sentence to evaluate
   * @returns {Object} Score object with isClaim, confidence, and signals
   */
  scoreClaimCandidate(sentence) {
    if (!sentence || sentence.trim().length < this.config.min_claim_length) {
      return { isClaim: false, confidence: 0, signals: {} };
    }

    const cleaned = sentence.trim();
    const lowerCase = cleaned.toLowerCase();
    
    // Check length constraints
    if (cleaned.length > this.config.max_claim_length) {
      return { isClaim: false, confidence: 0, signals: { reason: 'too_long' } };
=======
      if (confidence >= 0.25) { // Lowered minimum confidence threshold for better recall
        claims.push({
          text: trimmedSentence,
          confidence,
          method: 'heuristic',
          position: text.indexOf(trimmedSentence)
        });
      }
    }

    // Sort by confidence and return top claims
    return claims
      .sort((a, b) => b.confidence - a.confidence)
      .slice(0, 100); // Limit to top 100 claims
  }

  async extractClaimsAI(text) {
    console.log('[AI EXTRACTION] Starting AI claim extraction');
    console.log('[AI EXTRACTION] API Key configured:', CONFIG.apis.ai_provider.api_key ? 'YES (length: ' + CONFIG.apis.ai_provider.api_key.length + ')' : 'NO (null)');
    console.log('[AI EXTRACTION] Provider:', CONFIG.apis.ai_provider.provider);
    console.log('[AI EXTRACTION] Model:', CONFIG.apis.ai_provider.model);
    
    const cacheKey = cache.getClaimKey(text);
    const cached = await cache.get(cacheKey);

    if (cached) {
      logger.debug('Using cached AI claim extraction');
      console.log('[AI EXTRACTION] Using cached result');
      return cached;
    }

    // Safe JSON parsing function for AI responses
    function safeJSONParse(str) {
      try {
        // First try to parse as-is
        return JSON.parse(str);
      } catch (e) {
        console.log("[AI EXTRACTION] Initial parse failed, attempting fixes...");
        
        try {
          // Extract JSON array portion only
          const match = str.match(/\[\s*{[\s\S]*}\s*\]/);
          if (match) return JSON.parse(match[0]);
          
          // Try to fix incomplete JSON by finding the last complete object
          const lastCompleteBrace = str.lastIndexOf('}');
          if (lastCompleteBrace > 0) {
            // Find the start of the last complete object
            let startIndex = str.lastIndexOf('{', lastCompleteBrace);
            if (startIndex > 0) {
              // Find the start of the array
              const arrayStart = str.lastIndexOf('[', startIndex);
              if (arrayStart >= 0) {
                const truncatedResponse = str.substring(arrayStart, lastCompleteBrace + 1) + ']';
                console.log("[AI EXTRACTION] Attempting to fix truncated JSON...");
                return JSON.parse(truncatedResponse);
              }
            }
          }
          
          // Try to fix trailing commas or missing brackets
          const cleaned = str
            .replace(/,\s*}/g, "}")
            .replace(/,\s*\]/g, "]")
            .replace(/\s+$/, "]"); // ensure it ends with ]
          return JSON.parse(cleaned);
        } catch (fixError) {
          console.log("[AI EXTRACTION] Standard fixes failed, trying advanced recovery...");
          
          try {
            // Advanced recovery: try to extract individual JSON objects
            const objectMatches = str.match(/\{[^{}]*(?:\{[^{}]*\}[^{}]*)*\}/g);
            if (objectMatches && objectMatches.length > 0) {
              console.log("[AI EXTRACTION] Found", objectMatches.length, "potential JSON objects");
              const validObjects = [];
              
              for (const objStr of objectMatches) {
                try {
                  const parsed = JSON.parse(objStr);
                  if (parsed && typeof parsed === 'object' && parsed.text) {
                    validObjects.push(parsed);
                  }
                } catch (objError) {
                  // Skip invalid objects
                }
              }
              
              if (validObjects.length > 0) {
                console.log("[AI EXTRACTION] Successfully recovered", validObjects.length, "valid objects");
                return validObjects;
              }
            }
            
            // Last resort: try to extract any text that looks like claims
            const textMatches = str.match(/"text"\s*:\s*"([^"]+)"/g);
            if (textMatches && textMatches.length > 0) {
              console.log("[AI EXTRACTION] Extracting text fields as fallback...");
              return textMatches.map(match => {
                const textMatch = match.match(/"text"\s*:\s*"([^"]+)"/);
                return {
                  text: textMatch ? textMatch[1] : match,
                  confidence: 0.5,
                  type: 'other'
                };
              });
            }
            
          } catch (advancedError) {
            console.warn("[AI EXTRACTION] Advanced recovery also failed:", advancedError);
          }
          
          console.warn("[AI EXTRACTION] All parsing attempts failed, returning empty array");
          return [];
        }
      }
    }

    // Use AI to extract claims from text
    const prompt = `Extract factual claims as JSON array. Return ONLY valid JSON.
Each object: {"text":"claim","confidence":0.8,"type":"other"}

Text: ${text.substring(0, 3000)} ${text.length > 3000 ? '...' : ''}

JSON:`;

    console.log('[AI EXTRACTION] Sending query to AI client...');
    try {
      const aiClient = this.getAIClient();
      console.log('[AI EXTRACTION] AI Client initialized:', !!aiClient);
      console.log('[AI EXTRACTION] AI Client API Key:', aiClient.apiKey ? 'SET (length: ' + aiClient.apiKey.length + ')' : 'NOT SET (null)');
      
      const response = await aiClient.query(prompt, {
        temperature: 0.1,
        max_tokens: 3000
      });
      
      console.log('[AI EXTRACTION] ✅ AI query successful');
      console.log('[AI EXTRACTION] Response type:', typeof response);

      let claims = [];

      // Handle different response formats from AI client
      let responseData = null;

      if (typeof response === 'object' && response !== null) {
        if (response.content) {
          responseData = response.content;
        } else if (response.raw_response) {
          responseData = response.raw_response;
        } else {
          responseData = response;
        }
      } else if (typeof response === 'string') {
        responseData = response;
      }

      if (responseData && Array.isArray(responseData)) {
        console.log('[AI EXTRACTION] Response is array with', responseData.length, 'items');
        claims = responseData.map(claim => ({
          text: claim.text,
          confidence: claim.confidence || 0.5,
          method: 'ai',
          type: claim.type || 'other',
          position: text.indexOf(claim.text)
        }));
      } else if (responseData) {
        console.log('[AI EXTRACTION] Response needs parsing, type:', typeof responseData);
        
        // If it's a string, parse it as JSON using safe parsing
        if (typeof responseData === 'string') {
          console.log('[AI EXTRACTION] Raw response string length:', responseData.length);
          console.log('[AI EXTRACTION] Raw response string (first 1000 chars):', responseData.substring(0, 1000) + '...');
          
          const parsed = safeJSONParse(responseData);
          if (Array.isArray(parsed) && parsed.length > 0) {
            console.log('[AI EXTRACTION] ✅ Successfully parsed', parsed.length, 'claims');
            claims = parsed.map(claim => ({
              text: claim.text,
              confidence: claim.confidence || 0.5,
              method: 'ai',
              type: claim.type || 'other',
              position: text.indexOf(claim.text)
            }));
          } else {
            console.log('[AI EXTRACTION] No valid claims found in response');
          }
        } 
        // If it's already an object, check if it has claims property
        else if (typeof responseData === 'object') {
          console.log('[AI EXTRACTION] Response is object, checking for claims array');
          console.log('[AI EXTRACTION] Response keys:', Object.keys(responseData));
          
          // Check common response formats
          const claimsArray = responseData.claims || responseData.results || responseData;
          
          if (Array.isArray(claimsArray)) {
            console.log('[AI EXTRACTION] Found claims array with', claimsArray.length, 'items');
            claims = claimsArray.map(claim => ({
              text: claim.text,
              confidence: claim.confidence || 0.5,
              method: 'ai',
              type: claim.type || 'other',
              position: text.indexOf(claim.text)
            }));
          } else {
            console.warn('[AI EXTRACTION] Response object does not contain claims array');
            console.log('[AI EXTRACTION] Full response:', responseData);
          }
        }
      }

      // Cache successful results
      if (claims.length > 0) {
        await cache.set(cacheKey, claims, 24);
        console.log('[AI EXTRACTION] ✅ Cached', claims.length, 'AI claims');
      }

      console.log('[AI EXTRACTION] Returning', claims.length, 'claims');
      return claims;

    } catch (error) {
      logger.error('AI claim extraction failed:', error);
      console.error('[AI EXTRACTION] ❌ ERROR:', error);
      console.error('[AI EXTRACTION] Error message:', error.message);
      console.error('[AI EXTRACTION] Error stack:', error.stack);
      return []; // Return empty array on failure
>>>>>>> e46e6e59
    }

<<<<<<< HEAD
    // Check exclusion patterns first (early exit for non-claims)
    // Be less aggressive with exclusions for higher sensitivity
    for (const pattern of this.config.exclude_patterns) {
      const regex = new RegExp(pattern, 'i');
      if (regex.test(cleaned)) {
        // Only exclude if it's a very strong match (question mark at end)
        if (pattern === "\\?$") {
          return { isClaim: false, confidence: 0, signals: { reason: 'excluded_pattern', pattern } };
=======
  splitIntoSentences(text) {
    // Enhanced sentence splitting that handles various punctuation
    const sentences = [];
    let currentSentence = '';
    let parenthesesDepth = 0;
    let quoteDepth = 0;

    for (let i = 0; i < text.length; i++) {
      const char = text[i];
      const prevChar = i > 0 ? text[i - 1] : '';
      const nextChar = i < text.length - 1 ? text[i + 1] : '';

      // Track parentheses and quote depth
      if (char === '(' || char === '[') parenthesesDepth++;
      if (char === ')' || char === ']') parenthesesDepth--;
      if (char === '"' || char === "'") quoteDepth = (quoteDepth + 1) % 2;

      currentSentence += char;

      // Check for sentence endings (but not inside parentheses or quotes)
      if (parenthesesDepth === 0 && quoteDepth === 0 && this.sentenceEndings.has(char)) {
        // Don't split on common abbreviations, titles, or decimal numbers
        if (!this.isAbbreviation(prevChar, char) && !this.isDecimalNumber(prevChar, char, nextChar)) {
          const trimmed = currentSentence.trim();
          if (trimmed.length > 8) { // Reduced minimum sentence length
            sentences.push(trimmed);
          }
          currentSentence = '';
>>>>>>> e46e6e59
        }
        // For other patterns, just reduce confidence instead of excluding
        // We'll handle this in the scoring below
      }
    }

<<<<<<< HEAD
    // Check for opinion markers (reduces confidence but doesn't exclude entirely)
    const hasOpinionMarker = this.config.opinion_markers.some(marker => 
      lowerCase.includes(marker)
    );
    // Don't completely exclude opinions - some claims include opinion language
    // We'll apply a penalty in scoring instead

    // Score based on multiple signals
    const signals = {
      hasFactualVerb: false,
      hasClaimMarker: false,
      hasPercentage: false,
      hasLargeNumber: false,
      hasNamedEntity: false,
      hasDateReference: false,
      hasQuotation: false,
      structureScore: 0
    };

    let confidenceScore = 0;
    // Adjusted weights for higher sensitivity - more generous scoring
    const weights = {
      factualVerb: 0.45,        // Core signal - increased more
      claimMarker: 0.35,        // Strong indicator - increased more
      percentage: 0.25,         // Statistical claim - increased more
      largeNumber: 0.22,        // Quantitative claim - increased more
      namedEntity: 0.15,        // Specific entities - increased more
      dateReference: 0.12,      // Temporal specificity - increased more
      quotation: 0.12,          // Attributed statement - increased more
      structure: 0.18           // Sentence structure - increased more
    };

    // 1. Check for factual verbs (is, was, are, were, caused, etc.)
    // Use a more aggressive check - match partial words too
    const hasFactualVerb = this.config.factual_verbs.some(verb => {
      const pattern = new RegExp(`\\b${verb}\\b`, 'i');
      return pattern.test(cleaned);
    });
    if (hasFactualVerb) {
      signals.hasFactualVerb = true;
      confidenceScore += weights.factualVerb;
    }

    // Apply opinion penalty if needed (but don't exclude)
    if (hasOpinionMarker) {
      confidenceScore *= 0.7; // 30% penalty
      signals.hasOpinionMarker = true;
    }

    // 2. Check for claim markers (according to, studies show, etc.)
    const claimMarker = this.config.claim_markers.find(marker => 
      lowerCase.includes(marker)
    );
    if (claimMarker) {
      signals.hasClaimMarker = true;
      signals.claimMarkerFound = claimMarker;
      confidenceScore += weights.claimMarker;
    }

    // 3. Check for percentages
    const hasPercentage = this.config.percentage_keywords.some(keyword => 
      lowerCase.includes(keyword)
    ) || /\d+%/.test(cleaned);
    if (hasPercentage) {
      signals.hasPercentage = true;
      confidenceScore += weights.percentage;
    }

    // 4. Check for large numbers with units
    const hasLargeNumber = this.hasLargeNumberWithUnit(cleaned);
    if (hasLargeNumber) {
      signals.hasLargeNumber = true;
      confidenceScore += weights.largeNumber;
    }

    // 5. Check for named entities (capitalized multi-word phrases, proper nouns)
    const namedEntityPattern = /\b[A-Z][a-z]+(?:\s+[A-Z][a-z]+)+\b/;
    if (namedEntityPattern.test(cleaned)) {
      signals.hasNamedEntity = true;
      confidenceScore += weights.namedEntity;
    }

    // 6. Check for date references
    const datePatterns = [
      /\b(january|february|march|april|may|june|july|august|september|october|november|december)\b/i,
      /\b(jan|feb|mar|apr|may|jun|jul|aug|sep|sept|oct|nov|dec)\.?\s+\d{1,2}/i,
      /\b\d{4}\b/,                    // Years
      /\b\d{1,2}\/\d{1,2}\/\d{2,4}\b/, // Dates
      /\b(monday|tuesday|wednesday|thursday|friday|saturday|sunday)\b/i,
      /\b(last|this|next)\s+(week|month|year|monday|tuesday|wednesday|thursday|friday)\b/i
    ];
    const hasDate = datePatterns.some(pattern => pattern.test(cleaned));
    if (hasDate) {
      signals.hasDateReference = true;
      confidenceScore += weights.dateReference;
=======
    // Add remaining text as a sentence if it's long enough
    const remaining = currentSentence.trim();
    if (remaining.length > 8) {
      sentences.push(remaining);
    }

    return sentences;
  }

  isAbbreviation(prevChar, endingChar) {
    // Don't split on common abbreviations
    const abbreviations = ['Dr.', 'Mr.', 'Mrs.', 'Ms.', 'vs.', 'etc.', 'i.e.', 'e.g.', 'Jr.', 'Sr.', 'Inc.', 'Ltd.', 'Corp.', 'Co.'];
    const potentialAbbrev = prevChar + endingChar;

    return abbreviations.some(abbrev => potentialAbbrev.includes(abbrev));
  }

  isDecimalNumber(prevChar, char, nextChar) {
    // Don't split on decimal numbers (e.g., "1.1 degrees")
    return /\d/.test(prevChar) && char === '.' && /\d/.test(nextChar);
  }

  scoreClaimLikelihood(sentence) {
    let score = 0;
    const lowerSentence = sentence.toLowerCase();

    // Check for factual verbs
    const words = lowerSentence.split(/\s+/);
    for (const word of words) {
      if (this.factualVerbs.has(word)) {
        score += 0.2;
      }
    }

    // Check for claim markers
    for (const marker of this.claimMarkers) {
      if (lowerSentence.includes(marker)) {
        score += 0.3;
      }
    }

    // Enhanced statistical patterns
    const statisticalPatterns = [
      /\d+%|\d+\s*percent/i,  // Percentages
      /\$[\d,]+(\.\d+)?/i,    // Money amounts
      /[\d,]+\s*(people|cases|deaths|patients|citizens|workers|students|voters)/i,  // Counts with units
      /\d+\.\d+\s*(degrees?|years?|months?|days?|hours?|minutes?)/i,  // Decimal measurements
      /\d+\s*(times?|fold|percent)\s*(higher|lower|more|less|increase|decrease)/i,  // Multipliers
      /(increased|decreased|rose|fell|grew|declined|surged|plummeted)\s*by\s*\d+/i,  // Change amounts
      /(since|over|during|in)\s*\d{4}/i,  // Temporal references with years
      /(over|in)\s*(the\s*)?(past|last)\s*\d+\s*(years?|months?|decades?)/i,  // Time periods
      /(millions?|billions?|thousands?)\s*of/i,  // Large numbers
      /\d+\s*(out\s*of|of)\s*\d+/i,  // Ratios
      /\d{4}/i,  // Any 4-digit year
      /\d+\s*(step|steps)/i,  // Step counts (like "24-step plan")
      /\d+\s*(other|others)/i  // Counts with "other" (like "44 other presidents")
    ];

    for (const pattern of statisticalPatterns) {
      if (pattern.test(sentence)) {
        score += 0.2;
        break; // Only count once per sentence
      }
    }

    // Check for scientific/medical terms
    if (/\b(vaccine|study|research|clinical|trial|evidence|data|statistics|analysis|experiment|survey|investigation|report|findings|results)\b/i.test(sentence)) {
      score += 0.1;
    }

    // Check for comparative/superlative language
    if (/\b(higher|lower|more|less|best|worst|most|least|increase|decrease|better|worse|significant|dramatic|substantial)\b/i.test(sentence)) {
      score += 0.1;
    }

    // Check for temporal/causal language
    if (/\b(caused|led\s*to|resulted\s*in|due\s*to|because\s*of|as\s*a\s*result|consequently|therefore)\b/i.test(sentence)) {
      score += 0.15;
    }

    // Check for definitive statements
    if (/\b(always|never|all|every|none|no\s*one|everyone|everything|nothing)\b/i.test(sentence)) {
      score += 0.1;
    }

    // Check for policy/regulatory language
    if (/\b(announced|declared|implemented|enacted|passed|approved|rejected|banned|allowed|required|mandated)\b/i.test(sentence)) {
      score += 0.1;
    }

    // Check for commemorative/memorial language
    if (/\b(commemorate|memorial|monument|anniversary|unveiled|displayed|portraits|walk of fame)\b/i.test(sentence)) {
      score += 0.15;
    }

    // Check for specific location references
    if (/\b(lincoln memorial|white house|national mall|potomac river|arlington national cemetery|memorial bridge|west wing|oval office)\b/i.test(sentence)) {
      score += 0.1;
    }

    // Check for government/legal process language
    if (/\b(congressional approval|federal law|exemption|designated area|preeminent historical|lasting significance)\b/i.test(sentence)) {
      score += 0.15;
    }

    // Penalty for opinion-like language
    if (/\b(believe|think|feel|hope|wish|want|should|must|need|might|could|possibly|perhaps|maybe)\b/i.test(sentence)) {
      score -= 0.2;
>>>>>>> e46e6e59
    }

    // 7. Check for quotations (attributed statements)
    const hasQuotation = cleaned.includes('"') || cleaned.includes('"') || cleaned.includes('"');
    if (hasQuotation) {
      signals.hasQuotation = true;
      confidenceScore += weights.quotation;
    }

<<<<<<< HEAD
    // 8. Sentence structure analysis
    const structureScore = this.analyzeStructure(cleaned);
    signals.structureScore = structureScore;
    confidenceScore += structureScore * weights.structure;

    // Normalize confidence to 0-1 range (allow scores > 1 for high-confidence claims)
    const normalizedConfidence = Math.min(confidenceScore, 2.0) / 2.0;

    // Very permissive claim determination for maximum sensitivity
    // Accept if: has factual verb OR claim marker OR multiple other signals OR single strong signal
    const multipleSignals = [
      signals.hasPercentage,
      signals.hasLargeNumber,
      signals.hasNamedEntity,
      signals.hasDateReference,
      signals.hasQuotation
    ].filter(Boolean).length >= 2;

    const hasSingleStrongSignal = signals.hasPercentage || signals.hasLargeNumber;

    const isClaim = (signals.hasFactualVerb || signals.hasClaimMarker || multipleSignals || hasSingleStrongSignal) && 
                    normalizedConfidence >= 0.10 && // Very low threshold for maximum sensitivity
                    !cleaned.endsWith('?'); // Only exclude questions

    return {
      isClaim,
      confidence: normalizedConfidence,
      signals
    };
=======
    // Penalty for very short sentences (likely incomplete)
    if (sentence.length < 20) {
      score -= 0.1;
    }

    // Bonus for sentences with multiple claim indicators
    const claimIndicators = (score > 0.3) ? 1 : 0;
    if (claimIndicators > 0) {
      score += 0.05;
    }

    return Math.max(0, Math.min(1, score));
>>>>>>> e46e6e59
  }

  /**
   * Check if sentence contains large numbers with meaningful units
   * @param {string} sentence - Sentence to check
   * @returns {boolean} True if contains large number with unit
   */
  hasLargeNumberWithUnit(sentence) {
    const lowerSentence = sentence.toLowerCase();
    
    // Check for numbers >= threshold
    const numberPattern = /\b(\d+(?:,\d+)*(?:\.\d+)?)\b/g;
    const numbers = sentence.match(numberPattern);
    
    if (!numbers) return false;

    for (const numStr of numbers) {
      const num = parseFloat(numStr.replace(/,/g, ''));
      
      if (num >= this.config.large_number_threshold) {
        // Check if followed by a meaningful unit
        const hasUnit = this.config.large_number_units.some(unit => 
          lowerSentence.includes(unit)
        );
        
        if (hasUnit) {
          return true;
        }
      }
    }

    return false;
  }

<<<<<<< HEAD
  /**
   * Analyze sentence structure for claim-like characteristics
   * @param {string} sentence - Sentence to analyze
   * @returns {number} Structure score 0-1
   */
  analyzeStructure(sentence) {
    let score = 0.6; // Start slightly positive for sensitivity

    // Good indicators
    const wordCount = sentence.split(/\s+/).length;
    
    // More generous length range for claims (5-40 words)
    if (wordCount >= 5 && wordCount <= 30) {
      score += 0.25; // Increased bonus
    } else if (wordCount > 30 && wordCount <= 50) {
      score += 0.15; // More acceptable range
    }

    // Has commas (complex structure with details)
    if (sentence.includes(',')) {
      score += 0.15; // Increased
    }

    // Contains numbers (quantitative)
    if (/\d/.test(sentence)) {
      score += 0.20; // Increased
    }

    // Has prepositional phrases (in, at, on, by, from, etc.)
    const prepPattern = /\b(in|at|on|by|from|to|with|under|over|between|among|during|after|before)\b/i;
    if (prepPattern.test(sentence)) {
      score += 0.15; // Increased
    }
=======
    // Enhanced statistical content detection
    const statisticalPatterns = [
      /\d+%|\d+\s*percent/i,
      /\$[\d,]+(\.\d+)?/i,
      /[\d,]+\s*(people|cases|deaths|patients|citizens|workers|students|voters)/i,
      /\d+\.\d+\s*(degrees?|years?|months?|days?|hours?|minutes?)/i,
      /\d+\s*(times?|fold|percent)\s*(higher|lower|more|less|increase|decrease)/i,
      /(increased|decreased|rose|fell|grew|declined|surged|plummeted)\s*by\s*\d+/i,
      /(since|over|during|in)\s*\d{4}/i,
      /(over|in)\s*(the\s*)?(past|last)\s*\d+\s*(years?|months?|decades?)/i,
      /(millions?|billions?|thousands?)\s*of/i,
      /\d+\s*(out\s*of|of)\s*\d+/i,
      /\d{4}/i,  // Any 4-digit year
      /\d+\s*(step|steps)/i,  // Step counts
      /\d+\s*(other|others)/i  // Counts with "other"
    ];

    const statisticalClaims = claims.filter(claim =>
      statisticalPatterns.some(pattern => pattern.test(claim.text))
    ).length;

    const statisticalBonus = Math.min(0.3, statisticalClaims * 0.08);

    // More lenient penalty calculation - expect fewer claims per character
    const textLength = originalText.length;
    const claimsRatio = claims.length / Math.max(1, textLength / 300); // Expected ~1 claim per 300 chars
    const lengthPenalty = Math.max(0, 0.2 - claimsRatio);

    // Bonus for having multiple high-confidence claims
    const highConfidenceClaims = claims.filter(claim => claim.confidence >= 0.6).length;
    const highConfidenceBonus = Math.min(0.2, highConfidenceClaims * 0.05);

    return Math.max(0, Math.min(1, avgConfidence + statisticalBonus + highConfidenceBonus - lengthPenalty));
  }
>>>>>>> e46e6e59

    // Bad indicators (less harsh penalties for sensitivity)
    
    // Too short
    if (wordCount < 4) {
      score -= 0.2; // Reduced penalty
    }

    // Too many exclamation marks (sensational)
    const exclamationCount = (sentence.match(/!/g) || []).length;
    if (exclamationCount > 2) { // More lenient
      score -= 0.15; // Reduced penalty
    }

    // ALL CAPS words (sensational - but allow acronyms)
    const allCapsWords = sentence.match(/\b[A-Z]{3,}\b/g) || [];
    const nonAcronymCaps = allCapsWords.filter(word => word.length > 5);
    if (nonAcronymCaps.length > 1) { // Only penalize if multiple
      score -= 0.10; // Reduced penalty
    }

    // Starts with lowercase (likely continuation) - less harsh penalty
    if (/^[a-z]/.test(sentence)) {
      score -= 0.1; // Reduced penalty
    }

    return Math.max(0, Math.min(1, score));
  }

  /**
   * Extract claims using AI (placeholder for future enhancement)
   * @param {string} articleContent - Article text
   * @returns {Promise<Array>} Array of claim objects
   */
  async extractClaimsWithAI(articleContent) {
    // TODO: Implement AI-based extraction if CONFIG.claim_extraction.method includes "ai"
    // This would use the AI router to classify sentences as claims
    console.warn('ClaimExtractor: AI extraction not yet implemented, falling back to heuristics');
    return this.extractClaims(articleContent);
  }

  /**
   * Hybrid extraction combining heuristics and AI
   * @param {string} articleContent - Article text
   * @returns {Promise<Array>} Array of claim objects
   */
  async extractClaimsHybrid(articleContent) {
    // For now, use heuristics only
    // Future: Use heuristics first, then validate high-confidence claims with AI
    return this.extractClaims(articleContent);
  }
}

// Export as singleton instance (not the class)
const claimExtractor = new ClaimExtractor();
export default claimExtractor;
<<<<<<< HEAD
=======

// Make claimExtractor available globally for content scripts
if (typeof window !== 'undefined') {
  window.ClaimExtractor = claimExtractor;
}
>>>>>>> e46e6e59
<|MERGE_RESOLUTION|>--- conflicted
+++ resolved
@@ -1,77 +1,13 @@
 // ClaimExtractor - Extracts factual claims from article content using heuristics and semantics
 import CONFIG from '../foundation/config.js';
+import logger from '../foundation/logger.js';
+import cache from '../foundation/cache.js';
 
 class ClaimExtractor {
   constructor() {
     this.config = CONFIG.claim_extraction;
   }
 
-<<<<<<< HEAD
-  /**
-   * Main extraction method - extracts all factual claims from article content
-   * @param {string} articleContent - Full text of the article
-   * @returns {Promise<Array>} Array of claim objects with text, confidence, method, position
-   */
-  async extractClaims(articleContent) {
-    if (!articleContent || articleContent.trim().length < this.config.min_claim_length) {
-      return [];
-    }
-
-    try {
-      // Split article into sentences
-      const sentences = this.tokenizeSentences(articleContent);
-      console.log(`ClaimExtractor: Split article into ${sentences.length} sentences`);
-      
-      // Extract and score each potential claim
-      const claims = [];
-      let currentPosition = 0;
-
-      for (const sentence of sentences) {
-        // Find position of sentence in original text
-        const position = articleContent.indexOf(sentence, currentPosition);
-        currentPosition = position + sentence.length;
-
-        // Score the sentence as a potential claim
-        const claimScore = this.scoreClaimCandidate(sentence);
-
-        // If passes threshold, add to results (using lower threshold for sensitivity)
-        const sensitivityThreshold = Math.min(this.config.claim_confidence_threshold, 0.15);
-        if (claimScore.isClaim && claimScore.confidence >= sensitivityThreshold) {
-          claims.push({
-            text: sentence.trim(),
-            confidence: claimScore.confidence,
-            method: "heuristic",
-            position: position >= 0 ? position : 0,
-            signals: claimScore.signals // Debug info
-          });
-        }
-      }
-
-      console.log(`ClaimExtractor: Found ${claims.length} potential claims`);
-      
-      // Sort by confidence (highest first) and limit to reasonable number
-      claims.sort((a, b) => b.confidence - a.confidence);
-      
-      // Return top claims (limit to 150 for high sensitivity)
-      const topClaims = claims.slice(0, 150);
-      console.log(`ClaimExtractor: Returning top ${topClaims.length} claims`);
-      
-      // Debug: log first few claims
-      if (topClaims.length > 0) {
-        console.log('ClaimExtractor: Sample claims:', topClaims.slice(0, 3).map(c => ({
-          text: c.text.substring(0, 80) + '...',
-          confidence: c.confidence.toFixed(2),
-          signals: c.signals
-        })));
-      }
-      
-      return topClaims;
-      
-    } catch (error) {
-      console.error('ClaimExtractor: Error extracting claims:', error);
-      return [];
-    }
-=======
   getAIClient() {
     if (!this._aiClient) {
       // Lazy initialization - use global aiServerClient instance if available
@@ -91,14 +27,14 @@
 
   async extractClaims(text) {
     logger.log('Starting claim extraction from text length:', text.length);
-    console.log('[CLAIM EXTRACTOR] Method:', this.method);
-    console.log('[CLAIM EXTRACTOR] Heuristic Threshold:', this.heuristicThreshold);
+    console.log('[CLAIM EXTRACTOR] Method:', this.config.method);
+    console.log('[CLAIM EXTRACTOR] Heuristic Threshold:', this.config.heuristic_threshold);
 
     // First, try heuristic extraction
     const heuristicClaims = this.extractClaimsHeuristic(text);
     console.log('[CLAIM EXTRACTOR] Heuristic claims found:', heuristicClaims.length);
 
-    if (this.method === 'heuristic') {
+    if (this.config.method === 'heuristic') {
       console.log('[CLAIM EXTRACTOR] Using pure heuristic mode - skipping AI');
       return heuristicClaims;
     }
@@ -107,7 +43,7 @@
     const heuristicConfidence = this.evaluateHeuristicConfidence(heuristicClaims, text);
     console.log('[CLAIM EXTRACTOR] Heuristic confidence:', heuristicConfidence);
 
-    if (heuristicConfidence >= this.heuristicThreshold) {
+    if (heuristicConfidence >= this.config.heuristic_threshold) {
       logger.debug('Using heuristic extraction (confidence sufficient)');
       console.log('[CLAIM EXTRACTOR] Heuristic confidence sufficient - not calling AI');
       return heuristicClaims;
@@ -120,107 +56,25 @@
 
     // Combine and deduplicate
     return this.combineAndDeduplicateClaims(heuristicClaims, aiClaims);
->>>>>>> e46e6e59
-  }
-
-  /**
-   * Tokenize text into sentences while respecting abbreviations
-   * @param {string} text - Input text
-   * @returns {Array<string>} Array of sentences
-   */
-  tokenizeSentences(text) {
-    if (!text) return [];
-
-    // Protect abbreviations by replacing periods with placeholders
-    let protectedText = text;
-    const abbrevMap = new Map();
-    let abbrevIndex = 0;
-
-    this.config.abbreviations.forEach(abbrev => {
-      const placeholder = `__ABBREV_${abbrevIndex}__`;
-      abbrevMap.set(placeholder, abbrev);
-      // Escape special regex characters in abbreviation
-      const escapedAbbrev = abbrev.replace(/[.*+?^${}()|[\]\\]/g, '\\$&');
-      protectedText = protectedText.replace(new RegExp(escapedAbbrev, 'g'), placeholder);
-      abbrevIndex++;
-    });
-
-    // More comprehensive sentence splitting - split on:
-    // 1. Period/!/?/:/; followed by space (with or without capital letter)
-    // 2. Line breaks that might indicate new sentences
-    // More permissive pattern to catch more sentences
-    const sentencePattern = /([.!?])\s+/g;
-    let sentences = [];
-    let lastIndex = 0;
-    let match;
-
-    while ((match = sentencePattern.exec(protectedText)) !== null) {
-      const endIndex = match.index + match[1].length;
-      const sentence = protectedText.substring(lastIndex, endIndex);
-      sentences.push(sentence.trim());
-      lastIndex = sentencePattern.lastIndex;
-    }
-
-    // Add the last sentence if there's remaining text
-    if (lastIndex < protectedText.length) {
-      const lastSentence = protectedText.substring(lastIndex).trim();
-      if (lastSentence) {
-        sentences.push(lastSentence);
-      }
-    }
-
-    // Restore abbreviations and clean up
-    const result = [];
+  }
+
+  extractClaimsHeuristic(text) {
+    const claims = [];
+
+    // Split text into sentences
+    const sentences = this.tokenizeSentences(text);
+
     for (const sentence of sentences) {
-      let restored = sentence;
-      abbrevMap.forEach((original, placeholder) => {
-        restored = restored.replace(new RegExp(placeholder, 'g'), original);
-      });
-
-<<<<<<< HEAD
-      const cleaned = restored.trim();
-      // More lenient minimum length for sensitivity
-      if (cleaned.length >= Math.min(this.config.min_claim_length, 15)) {
-        result.push(cleaned);
-      }
-    }
-
-    // If still no sentences, try even simpler fallback
-    if (result.length === 0) {
-      // Restore abbreviations in original text
-      let restoredText = protectedText;
-      abbrevMap.forEach((original, placeholder) => {
-        restoredText = restoredText.replace(new RegExp(placeholder, 'g'), original);
-      });
-      
-      // Split on any sentence ending, newlines, or semicolons
-      const simpleSplit = restoredText
-        .split(/[.!?\n;]+/)
-        .map(s => s.trim())
-        .filter(s => s.length >= 15);
-      return simpleSplit;
-    }
-
-    return result;
-  }
-
-  /**
-   * Score a sentence as a potential factual claim
-   * @param {string} sentence - Sentence to evaluate
-   * @returns {Object} Score object with isClaim, confidence, and signals
-   */
-  scoreClaimCandidate(sentence) {
-    if (!sentence || sentence.trim().length < this.config.min_claim_length) {
-      return { isClaim: false, confidence: 0, signals: {} };
-    }
-
-    const cleaned = sentence.trim();
-    const lowerCase = cleaned.toLowerCase();
-    
-    // Check length constraints
-    if (cleaned.length > this.config.max_claim_length) {
-      return { isClaim: false, confidence: 0, signals: { reason: 'too_long' } };
-=======
+      const trimmedSentence = sentence.trim();
+
+      // Skip if too short or too long
+      if (trimmedSentence.length < this.config.min_claim_length || trimmedSentence.length > this.config.max_claim_length) {
+        continue;
+      }
+
+      // Check if sentence looks like a factual claim
+      const confidence = this.scoreClaimLikelihood(trimmedSentence);
+
       if (confidence >= 0.25) { // Lowered minimum confidence threshold for better recall
         claims.push({
           text: trimmedSentence,
@@ -351,19 +205,14 @@
       const aiClient = this.getAIClient();
       console.log('[AI EXTRACTION] AI Client initialized:', !!aiClient);
       console.log('[AI EXTRACTION] AI Client API Key:', aiClient.apiKey ? 'SET (length: ' + aiClient.apiKey.length + ')' : 'NOT SET (null)');
-      
+
       const response = await aiClient.query(prompt, {
         temperature: 0.1,
         max_tokens: 3000
       });
-      
+
       console.log('[AI EXTRACTION] ✅ AI query successful');
       console.log('[AI EXTRACTION] Response type:', typeof response);
-
-      let claims = [];
-
-      // Handle different response formats from AI client
-      let responseData = null;
 
       if (typeof response === 'object' && response !== null) {
         if (response.content) {
@@ -388,12 +237,12 @@
         }));
       } else if (responseData) {
         console.log('[AI EXTRACTION] Response needs parsing, type:', typeof responseData);
-        
+
         // If it's a string, parse it as JSON using safe parsing
         if (typeof responseData === 'string') {
           console.log('[AI EXTRACTION] Raw response string length:', responseData.length);
           console.log('[AI EXTRACTION] Raw response string (first 1000 chars):', responseData.substring(0, 1000) + '...');
-          
+
           const parsed = safeJSONParse(responseData);
           if (Array.isArray(parsed) && parsed.length > 0) {
             console.log('[AI EXTRACTION] ✅ Successfully parsed', parsed.length, 'claims');
@@ -407,15 +256,15 @@
           } else {
             console.log('[AI EXTRACTION] No valid claims found in response');
           }
-        } 
+        }
         // If it's already an object, check if it has claims property
         else if (typeof responseData === 'object') {
           console.log('[AI EXTRACTION] Response is object, checking for claims array');
           console.log('[AI EXTRACTION] Response keys:', Object.keys(responseData));
-          
+
           // Check common response formats
           const claimsArray = responseData.claims || responseData.results || responseData;
-          
+
           if (Array.isArray(claimsArray)) {
             console.log('[AI EXTRACTION] Found claims array with', claimsArray.length, 'items');
             claims = claimsArray.map(claim => ({
@@ -447,10 +296,108 @@
       console.error('[AI EXTRACTION] Error message:', error.message);
       console.error('[AI EXTRACTION] Error stack:', error.stack);
       return []; // Return empty array on failure
->>>>>>> e46e6e59
-    }
-
-<<<<<<< HEAD
+    }
+  }
+
+  /**
+   * Tokenize text into sentences while respecting abbreviations
+   * @param {string} text - Input text
+   * @returns {Array<string>} Array of sentences
+   */
+  tokenizeSentences(text) {
+    if (!text) return [];
+
+    // Protect abbreviations by replacing periods with placeholders
+    let protectedText = text;
+    const abbrevMap = new Map();
+    let abbrevIndex = 0;
+
+    this.config.abbreviations.forEach(abbrev => {
+      const placeholder = `__ABBREV_${abbrevIndex}__`;
+      abbrevMap.set(placeholder, abbrev);
+      // Escape special regex characters in abbreviation
+      const escapedAbbrev = abbrev.replace(/[.*+?^${}()|[\]\\]/g, '\\$&');
+      protectedText = protectedText.replace(new RegExp(escapedAbbrev, 'g'), placeholder);
+      abbrevIndex++;
+    });
+
+    // More comprehensive sentence splitting - split on:
+    // 1. Period/!/?/:/; followed by space (with or without capital letter)
+    // 2. Line breaks that might indicate new sentences
+    // More permissive pattern to catch more sentences
+    const sentencePattern = /([.!?])\s+/g;
+    let sentences = [];
+    let lastIndex = 0;
+    let match;
+
+    while ((match = sentencePattern.exec(protectedText)) !== null) {
+      const endIndex = match.index + match[1].length;
+      const sentence = protectedText.substring(lastIndex, endIndex);
+      sentences.push(sentence.trim());
+      lastIndex = sentencePattern.lastIndex;
+    }
+
+    // Add the last sentence if there's remaining text
+    if (lastIndex < protectedText.length) {
+      const lastSentence = protectedText.substring(lastIndex).trim();
+      if (lastSentence) {
+        sentences.push(lastSentence);
+      }
+    }
+
+    // Restore abbreviations and clean up
+    const result = [];
+    for (const sentence of sentences) {
+      let restored = sentence;
+      abbrevMap.forEach((original, placeholder) => {
+        restored = restored.replace(new RegExp(placeholder, 'g'), original);
+      });
+
+      const cleaned = restored.trim();
+      // More lenient minimum length for sensitivity
+      if (cleaned.length >= Math.min(this.config.min_claim_length, 15)) {
+        result.push(cleaned);
+      }
+    }
+
+    // If still no sentences, try even simpler fallback
+    if (result.length === 0) {
+      // Restore abbreviations in original text
+      let restoredText = protectedText;
+      abbrevMap.forEach((original, placeholder) => {
+        restoredText = restoredText.replace(new RegExp(placeholder, 'g'), original);
+      });
+
+      // Split on any sentence ending, newlines, or semicolons
+      const simpleSplit = restoredText
+        .split(/[.!?\n;]+/)
+        .map(s => s.trim())
+        .filter(s => s.length >= 15);
+      return simpleSplit;
+    }
+
+    return result;
+  }
+
+
+  /**
+   * Score a sentence as a potential factual claim
+   * @param {string} sentence - Sentence to evaluate
+   * @returns {Object} Score object with isClaim, confidence, and signals
+   */
+  scoreClaimCandidate(sentence) {
+    if (!sentence || sentence.trim().length < this.config.min_claim_length) {
+      return { isClaim: false, confidence: 0, signals: {} };
+    }
+
+    const cleaned = sentence.trim();
+    const lowerCase = cleaned.toLowerCase();
+    
+    // Check length constraints
+    if (cleaned.length > this.config.max_claim_length) {
+      return { isClaim: false, confidence: 0, signals: { reason: 'too_long' } };
+    }
+
     // Check exclusion patterns first (early exit for non-claims)
     // Be less aggressive with exclusions for higher sensitivity
     for (const pattern of this.config.exclude_patterns) {
@@ -459,43 +406,12 @@
         // Only exclude if it's a very strong match (question mark at end)
         if (pattern === "\\?$") {
           return { isClaim: false, confidence: 0, signals: { reason: 'excluded_pattern', pattern } };
-=======
-  splitIntoSentences(text) {
-    // Enhanced sentence splitting that handles various punctuation
-    const sentences = [];
-    let currentSentence = '';
-    let parenthesesDepth = 0;
-    let quoteDepth = 0;
-
-    for (let i = 0; i < text.length; i++) {
-      const char = text[i];
-      const prevChar = i > 0 ? text[i - 1] : '';
-      const nextChar = i < text.length - 1 ? text[i + 1] : '';
-
-      // Track parentheses and quote depth
-      if (char === '(' || char === '[') parenthesesDepth++;
-      if (char === ')' || char === ']') parenthesesDepth--;
-      if (char === '"' || char === "'") quoteDepth = (quoteDepth + 1) % 2;
-
-      currentSentence += char;
-
-      // Check for sentence endings (but not inside parentheses or quotes)
-      if (parenthesesDepth === 0 && quoteDepth === 0 && this.sentenceEndings.has(char)) {
-        // Don't split on common abbreviations, titles, or decimal numbers
-        if (!this.isAbbreviation(prevChar, char) && !this.isDecimalNumber(prevChar, char, nextChar)) {
-          const trimmed = currentSentence.trim();
-          if (trimmed.length > 8) { // Reduced minimum sentence length
-            sentences.push(trimmed);
-          }
-          currentSentence = '';
->>>>>>> e46e6e59
         }
         // For other patterns, just reduce confidence instead of excluding
         // We'll handle this in the scoring below
       }
     }
 
-<<<<<<< HEAD
     // Check for opinion markers (reduces confidence but doesn't exclude entirely)
     const hasOpinionMarker = this.config.opinion_markers.some(marker => 
       lowerCase.includes(marker)
@@ -591,14 +507,126 @@
     if (hasDate) {
       signals.hasDateReference = true;
       confidenceScore += weights.dateReference;
-=======
-    // Add remaining text as a sentence if it's long enough
-    const remaining = currentSentence.trim();
-    if (remaining.length > 8) {
-      sentences.push(remaining);
-    }
-
-    return sentences;
+    }
+
+    // 7. Check for quotations (attributed statements)
+    const hasQuotation = cleaned.includes('"') || cleaned.includes('"') || cleaned.includes('"');
+    if (hasQuotation) {
+      signals.hasQuotation = true;
+      confidenceScore += weights.quotation;
+    }
+
+    // 8. Sentence structure analysis
+    const structureScore = this.analyzeStructure(cleaned);
+    signals.structureScore = structureScore;
+    confidenceScore += structureScore * weights.structure;
+
+    // Normalize confidence to 0-1 range (allow scores > 1 for high-confidence claims)
+    const normalizedConfidence = Math.min(confidenceScore, 2.0) / 2.0;
+
+    // Very permissive claim determination for maximum sensitivity
+    // Accept if: has factual verb OR claim marker OR multiple other signals OR single strong signal
+    const multipleSignals = [
+      signals.hasPercentage,
+      signals.hasLargeNumber,
+      signals.hasNamedEntity,
+      signals.hasDateReference,
+      signals.hasQuotation
+    ].filter(Boolean).length >= 2;
+
+    const hasSingleStrongSignal = signals.hasPercentage || signals.hasLargeNumber;
+
+    const isClaim = (signals.hasFactualVerb || signals.hasClaimMarker || multipleSignals || hasSingleStrongSignal) && 
+                    normalizedConfidence >= 0.10 && // Very low threshold for maximum sensitivity
+                    !cleaned.endsWith('?'); // Only exclude questions
+
+    return {
+      isClaim,
+      confidence: normalizedConfidence,
+      signals
+    };
+  }
+
+  /**
+   * Check if sentence contains large numbers with meaningful units
+   * @param {string} sentence - Sentence to check
+   * @returns {boolean} True if contains large number with unit
+   */
+  hasLargeNumberWithUnit(sentence) {
+    const lowerSentence = sentence.toLowerCase();
+    
+    // Check for numbers >= threshold
+    const numberPattern = /\b(\d+(?:,\d+)*(?:\.\d+)?)\b/g;
+    const numbers = sentence.match(numberPattern);
+    
+    if (!numbers) return false;
+
+    for (const numStr of numbers) {
+      const num = parseFloat(numStr.replace(/,/g, ''));
+      
+      if (num >= this.config.large_number_threshold) {
+        // Check if followed by a meaningful unit
+        const hasUnit = this.config.large_number_units.some(unit => 
+          lowerSentence.includes(unit)
+        );
+        
+        if (hasUnit) {
+          return true;
+        }
+      }
+    }
+    
+    return false;
+  }
+
+  /**
+   * Analyze sentence structure for claim-like characteristics
+   * @param {string} sentence - Sentence to analyze
+   * @returns {number} Structure score 0-1
+   */
+  analyzeStructure(sentence) {
+    let score = 0.6; // Start slightly positive for sensitivity
+
+    // Good indicators
+    const wordCount = sentence.split(/\s+/).length;
+
+    // More generous length range for claims (5-40 words)
+    if (wordCount >= 5 && wordCount <= 30) {
+      score += 0.25; // Increased bonus
+    } else if (wordCount > 30 && wordCount <= 50) {
+      score += 0.15; // More acceptable range
+    }
+
+    // Has commas (complex structure with details)
+    if (sentence.includes(',')) {
+      score += 0.15; // Increased
+    }
+
+    // Contains numbers (quantitative)
+    if (/\d/.test(sentence)) {
+      score += 0.20; // Increased
+    }
+
+    // Has prepositional phrases (in, at, on, by, from, etc.)
+    const prepPattern = /\b(in|at|on|by|from|to|with|under|over|between|among|during|after|before)\b/i;
+    if (prepPattern.test(sentence)) {
+      score += 0.15; // Increased
+    }
+
+    // Bad indicators (less harsh penalties for sensitivity)
+    
+    // Too short
+    if (wordCount < 4) {
+      score -= 0.2; // Reduced penalty
+    }
+
+    // Too many exclamation marks (sensational)
+    const exclamationCount = (sentence.match(/!/g) || []).length;
+    if (exclamationCount > 2) { // More lenient
+      score -= 0.15; // Reduced penalty
+    }
+
+    return Math.max(0, Math.min(1, score));
   }
 
   isAbbreviation(prevChar, endingChar) {
@@ -621,13 +649,13 @@
     // Check for factual verbs
     const words = lowerSentence.split(/\s+/);
     for (const word of words) {
-      if (this.factualVerbs.has(word)) {
+      if (this.config.factual_verbs.includes(word)) {
         score += 0.2;
       }
     }
 
     // Check for claim markers
-    for (const marker of this.claimMarkers) {
+    for (const marker of this.config.claim_markers) {
       if (lowerSentence.includes(marker)) {
         score += 0.3;
       }
@@ -700,47 +728,20 @@
     // Penalty for opinion-like language
     if (/\b(believe|think|feel|hope|wish|want|should|must|need|might|could|possibly|perhaps|maybe)\b/i.test(sentence)) {
       score -= 0.2;
->>>>>>> e46e6e59
-    }
-
-    // 7. Check for quotations (attributed statements)
-    const hasQuotation = cleaned.includes('"') || cleaned.includes('"') || cleaned.includes('"');
-    if (hasQuotation) {
-      signals.hasQuotation = true;
-      confidenceScore += weights.quotation;
-    }
-
-<<<<<<< HEAD
-    // 8. Sentence structure analysis
-    const structureScore = this.analyzeStructure(cleaned);
-    signals.structureScore = structureScore;
-    confidenceScore += structureScore * weights.structure;
-
-    // Normalize confidence to 0-1 range (allow scores > 1 for high-confidence claims)
-    const normalizedConfidence = Math.min(confidenceScore, 2.0) / 2.0;
-
-    // Very permissive claim determination for maximum sensitivity
-    // Accept if: has factual verb OR claim marker OR multiple other signals OR single strong signal
-    const multipleSignals = [
-      signals.hasPercentage,
-      signals.hasLargeNumber,
-      signals.hasNamedEntity,
-      signals.hasDateReference,
-      signals.hasQuotation
-    ].filter(Boolean).length >= 2;
-
-    const hasSingleStrongSignal = signals.hasPercentage || signals.hasLargeNumber;
-
-    const isClaim = (signals.hasFactualVerb || signals.hasClaimMarker || multipleSignals || hasSingleStrongSignal) && 
-                    normalizedConfidence >= 0.10 && // Very low threshold for maximum sensitivity
-                    !cleaned.endsWith('?'); // Only exclude questions
-
-    return {
-      isClaim,
-      confidence: normalizedConfidence,
-      signals
-    };
-=======
+    }
+
+    // ALL CAPS words (sensational - but allow acronyms)
+    const allCapsWords = sentence.match(/\b[A-Z]{3,}\b/g) || [];
+    const nonAcronymCaps = allCapsWords.filter(word => word.length > 5);
+    if (nonAcronymCaps.length > 1) { // Only penalize if multiple
+      score -= 0.10; // Reduced penalty
+    }
+
+    // Starts with lowercase (likely continuation) - less harsh penalty
+    if (/^[a-z]/.test(sentence)) {
+      score -= 0.1; // Reduced penalty
+    }
+
     // Penalty for very short sentences (likely incomplete)
     if (sentence.length < 20) {
       score -= 0.1;
@@ -753,76 +754,14 @@
     }
 
     return Math.max(0, Math.min(1, score));
->>>>>>> e46e6e59
-  }
-
-  /**
-   * Check if sentence contains large numbers with meaningful units
-   * @param {string} sentence - Sentence to check
-   * @returns {boolean} True if contains large number with unit
-   */
-  hasLargeNumberWithUnit(sentence) {
-    const lowerSentence = sentence.toLowerCase();
-    
-    // Check for numbers >= threshold
-    const numberPattern = /\b(\d+(?:,\d+)*(?:\.\d+)?)\b/g;
-    const numbers = sentence.match(numberPattern);
-    
-    if (!numbers) return false;
-
-    for (const numStr of numbers) {
-      const num = parseFloat(numStr.replace(/,/g, ''));
-      
-      if (num >= this.config.large_number_threshold) {
-        // Check if followed by a meaningful unit
-        const hasUnit = this.config.large_number_units.some(unit => 
-          lowerSentence.includes(unit)
-        );
-        
-        if (hasUnit) {
-          return true;
-        }
-      }
-    }
-
-    return false;
-  }
-
-<<<<<<< HEAD
-  /**
-   * Analyze sentence structure for claim-like characteristics
-   * @param {string} sentence - Sentence to analyze
-   * @returns {number} Structure score 0-1
-   */
-  analyzeStructure(sentence) {
-    let score = 0.6; // Start slightly positive for sensitivity
-
-    // Good indicators
-    const wordCount = sentence.split(/\s+/).length;
-    
-    // More generous length range for claims (5-40 words)
-    if (wordCount >= 5 && wordCount <= 30) {
-      score += 0.25; // Increased bonus
-    } else if (wordCount > 30 && wordCount <= 50) {
-      score += 0.15; // More acceptable range
-    }
-
-    // Has commas (complex structure with details)
-    if (sentence.includes(',')) {
-      score += 0.15; // Increased
-    }
-
-    // Contains numbers (quantitative)
-    if (/\d/.test(sentence)) {
-      score += 0.20; // Increased
-    }
-
-    // Has prepositional phrases (in, at, on, by, from, etc.)
-    const prepPattern = /\b(in|at|on|by|from|to|with|under|over|between|among|during|after|before)\b/i;
-    if (prepPattern.test(sentence)) {
-      score += 0.15; // Increased
-    }
-=======
+  }
+
+  evaluateHeuristicConfidence(claims, originalText) {
+    if (claims.length === 0) return 0;
+
+    // Calculate average confidence of extracted claims
+    const avgConfidence = claims.reduce((sum, claim) => sum + claim.confidence, 0) / claims.length;
+
     // Enhanced statistical content detection
     const statisticalPatterns = [
       /\d+%|\d+\s*percent/i,
@@ -857,47 +796,6 @@
 
     return Math.max(0, Math.min(1, avgConfidence + statisticalBonus + highConfidenceBonus - lengthPenalty));
   }
->>>>>>> e46e6e59
-
-    // Bad indicators (less harsh penalties for sensitivity)
-    
-    // Too short
-    if (wordCount < 4) {
-      score -= 0.2; // Reduced penalty
-    }
-
-    // Too many exclamation marks (sensational)
-    const exclamationCount = (sentence.match(/!/g) || []).length;
-    if (exclamationCount > 2) { // More lenient
-      score -= 0.15; // Reduced penalty
-    }
-
-    // ALL CAPS words (sensational - but allow acronyms)
-    const allCapsWords = sentence.match(/\b[A-Z]{3,}\b/g) || [];
-    const nonAcronymCaps = allCapsWords.filter(word => word.length > 5);
-    if (nonAcronymCaps.length > 1) { // Only penalize if multiple
-      score -= 0.10; // Reduced penalty
-    }
-
-    // Starts with lowercase (likely continuation) - less harsh penalty
-    if (/^[a-z]/.test(sentence)) {
-      score -= 0.1; // Reduced penalty
-    }
-
-    return Math.max(0, Math.min(1, score));
-  }
-
-  /**
-   * Extract claims using AI (placeholder for future enhancement)
-   * @param {string} articleContent - Article text
-   * @returns {Promise<Array>} Array of claim objects
-   */
-  async extractClaimsWithAI(articleContent) {
-    // TODO: Implement AI-based extraction if CONFIG.claim_extraction.method includes "ai"
-    // This would use the AI router to classify sentences as claims
-    console.warn('ClaimExtractor: AI extraction not yet implemented, falling back to heuristics');
-    return this.extractClaims(articleContent);
-  }
 
   /**
    * Hybrid extraction combining heuristics and AI
@@ -909,16 +807,33 @@
     // Future: Use heuristics first, then validate high-confidence claims with AI
     return this.extractClaims(articleContent);
   }
+
+  /**
+   * Combine and deduplicate claims from multiple sources
+   * @param {Array} heuristicClaims - Claims from heuristic extraction
+   * @param {Array} aiClaims - Claims from AI extraction
+   * @returns {Array} Combined and deduplicated claims
+   */
+  combineAndDeduplicateClaims(heuristicClaims, aiClaims) {
+    const allClaims = [...heuristicClaims];
+    const seenTexts = new Set(heuristicClaims.map(c => c.text.toLowerCase()));
+
+    // Add AI claims that are not duplicates
+    for (const aiClaim of aiClaims) {
+      const normalizedText = aiClaim.text.toLowerCase();
+      if (!seenTexts.has(normalizedText)) {
+        allClaims.push(aiClaim);
+        seenTexts.add(normalizedText);
+      }
+    }
+
+    // Sort by confidence and return top claims
+    return allClaims
+      .sort((a, b) => b.confidence - a.confidence)
+      .slice(0, 100);
+  }
 }
 
 // Export as singleton instance (not the class)
 const claimExtractor = new ClaimExtractor();
-export default claimExtractor;
-<<<<<<< HEAD
-=======
-
-// Make claimExtractor available globally for content scripts
-if (typeof window !== 'undefined') {
-  window.ClaimExtractor = claimExtractor;
-}
->>>>>>> e46e6e59
+export default claimExtractor;